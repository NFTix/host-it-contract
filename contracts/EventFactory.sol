--- conflicted
+++ resolved
@@ -336,17 +336,11 @@
         uint256[] calldata _quantity,
         address _buyer
     ) external payable nonReentrant {
-<<<<<<< HEAD
         if (!ensByAddr[_buyer].isRegistered) revert UNREGISTERED_USER();
-=======
-        if (!ensByAddr[msg.sender].isRegistered) {
-            revert UNREGISTERED_USER();
-        }
 
         if (_ticketId.length < 1) {
             revert INVALID_INPUT();
         }
->>>>>>> b9b4b814
 
         EventContract eventContract = events[_eventId];
 
@@ -364,11 +358,7 @@
 
         for (uint i; i < idsLength; ) {
             totalTicketPrice +=
-<<<<<<< HEAD
-                eventContract.getTicketIdPrice(_ticketIds[i]) *
-=======
                 eventContract.getTicketIdPrice(_ticketId[i]) *
->>>>>>> b9b4b814
                 _quantity[i];
 
             // An array can't have a total length
@@ -382,15 +372,11 @@
             revert INSUFFICIENT_AMOUNT();
         }
 
-<<<<<<< HEAD
         eventContract.buyTicket(_ticketIds, _quantity, _buyer);
 
         boughtTicketsByUserPerId[_buyer][_eventId].push(eventContract);
 
         boughtTicketsByUser[_buyer].push(eventContract);
-=======
-        eventContract.buyTicket(_ticketId, _quantity, _buyer);
->>>>>>> b9b4b814
     }
 
     /**
